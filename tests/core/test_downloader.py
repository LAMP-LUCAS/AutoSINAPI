--- conflicted
+++ resolved
@@ -15,17 +15,8 @@
 # Fixtures
 @pytest.fixture
 def sinapi_config():
-<<<<<<< HEAD
-    return {
-        'state': 'SP',
-        'month': '01',
-        'year': '2023',
-        'type': 'REFERENCIA'
-    }
-=======
     return {"state": "SP", "month": "01", "year": "2023", "type": "REFERENCIA"}
 
->>>>>>> b44e3778
 
 @pytest.fixture
 def mock_response():
@@ -34,55 +25,6 @@
     response.raise_for_status = Mock()
     return response
 
-<<<<<<< HEAD
-# Testes de URL Building
-def test_build_url_referencia(sinapi_config):
-    """Testa construção de URL para planilha referencial."""
-    downloader = Downloader(sinapi_config, 'server')
-    url = downloader._build_url()
-    
-    assert 'SINAPI_REFERENCIA_01_2023.zip' in url
-    assert url.startswith('https://www.caixa.gov.br/Downloads/sinapi-a-vista-composicoes')
-
-def test_build_url_desonerado():
-    """Testa construção de URL para planilha desonerada."""
-    config = {
-        'state': 'SP',
-        'month': '12',
-        'year': '2023',
-        'type': 'DESONERADO'
-    }
-    downloader = Downloader(config, 'server')
-    url = downloader._build_url()
-    
-    assert 'SINAPI_DESONERADO_12_2023.zip' in url
-
-def test_build_url_invalid_type():
-    """Testa erro ao construir URL com tipo inválido."""
-    config = {
-        'state': 'SP',
-        'month': '01',
-        'year': '2023',
-        'type': 'INVALIDO'
-    }
-    downloader = Downloader(config, 'server')
-    
-    with pytest.raises(ValueError, match="Tipo de planilha inválido"):
-        downloader._build_url()
-
-def test_build_url_zero_padding():
-    """Testa padding com zeros nos números."""
-    config = {
-        'state': 'SP',
-        'month': 1,  # Número sem zero
-        'year': 2023,
-        'type': 'REFERENCIA'
-    }
-    downloader = Downloader(config, 'server')
-    url = downloader._build_url()
-    
-    assert 'SINAPI_REFERENCIA_01_2023.zip' in url
-=======
 
 # Testes de URL Building
 def test_build_url_referencia(sinapi_config):
@@ -127,7 +69,6 @@
 
     assert "SINAPI_REFERENCIA_01_2023.zip" in url
 
->>>>>>> b44e3778
 
 # Testes
 @patch("autosinapi.core.downloader.requests.Session")
@@ -139,11 +80,7 @@
     mock_session.return_value = session
 
     # Executa o download
-<<<<<<< HEAD
-    downloader = Downloader(sinapi_config, 'server')
-=======
     downloader = Downloader(sinapi_config, "server")
->>>>>>> b44e3778
     result = downloader.get_sinapi_data()
     assert isinstance(result, BytesIO)
     assert result.getvalue() == b"test content"
@@ -160,16 +97,10 @@
 
     # Verifica se levanta a exceção correta
     with pytest.raises(DownloadError) as exc_info:
-<<<<<<< HEAD
-        downloader = Downloader(sinapi_config, 'server')
-        downloader.get_sinapi_data()
-    assert 'Network error' in str(exc_info.value)
-=======
         downloader = Downloader(sinapi_config, "server")
         downloader.get_sinapi_data()
     assert "Network error" in str(exc_info.value)
 
->>>>>>> b44e3778
 
 @patch("autosinapi.core.downloader.requests.Session")
 def test_local_mode_save(mock_session, sinapi_config, mock_response, tmp_path):
@@ -183,11 +114,7 @@
     save_path = tmp_path / "test.xlsx"
 
     # Executa o download em modo local
-<<<<<<< HEAD
-    downloader = Downloader(sinapi_config, 'local')
-=======
     downloader = Downloader(sinapi_config, "local")
->>>>>>> b44e3778
     result = downloader.get_sinapi_data(save_path=save_path)
     # Verifica se salvou o arquivo
     assert save_path.exists()
