--- conflicted
+++ resolved
@@ -1,7 +1,4 @@
 """
-<<<<<<< HEAD
-Módulo responsável pelo download e gerenciamento dos arquivos SINAPI.
-=======
 Módulo de Download do AutoSINAPI.
 
 Este módulo é responsável por obter os arquivos de dados do SINAPI. Ele abstrai
@@ -11,7 +8,6 @@
 A classe `Downloader` gerencia a sessão HTTP, constrói as URLs de download
 com base nas configurações e trata os erros de rede, garantindo que o pipeline
 receba um stream de bytes do arquivo a ser processado.
->>>>>>> b44e3778
 """
 
 from io import BytesIO
@@ -109,33 +105,11 @@
     def _build_url(self) -> str:
         """
         Constrói a URL do arquivo SINAPI com base nas configurações.
-<<<<<<< HEAD
-        
-=======
 
->>>>>>> b44e3778
         Returns:
             str: URL completa para download do arquivo
         """
         base_url = "https://www.caixa.gov.br/Downloads/sinapi-a-vista-composicoes"
-<<<<<<< HEAD
-        
-        # Formata ano e mês com zeros à esquerda
-        ano = str(self.config['year']).zfill(4)
-        mes = str(self.config['month']).zfill(2)
-        
-        # Determina o tipo de planilha
-        tipo = self.config.get('type', 'REFERENCIA').upper()
-        if tipo not in ['REFERENCIA', 'DESONERADO']:
-            raise ValueError(f"Tipo de planilha inválido: {tipo}")
-        
-        # Constrói a URL
-        file_name = f"SINAPI_{tipo}_{mes}_{ano}"
-        url = f"{base_url}/{file_name}.zip"
-        
-        return url
-    
-=======
 
         # Formata ano e mês com zeros à esquerda
         ano = str(self.config["year"]).zfill(4)
@@ -152,7 +126,6 @@
 
         return url
 
->>>>>>> b44e3778
     def __enter__(self):
         """Permite uso do contexto 'with'."""
         return self
