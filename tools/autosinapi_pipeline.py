--- conflicted
+++ resolved
@@ -1,4 +1,3 @@
-
 import json
 import logging
 import argparse
@@ -48,37 +47,19 @@
 
 class Pipeline:
     def __init__(self, config_path: str = None):
-<<<<<<< HEAD
-=======
         self.logger = logging.getLogger("autosinapi.pipeline")
->>>>>>> 543b80d7
         self.config = self._load_config(config_path)
         self.db_config = self._get_db_config()
         self.sinapi_config = self._get_sinapi_config()
 
     def _load_config(self, config_path: str):
-<<<<<<< HEAD
-        """Carrega a configuração de um arquivo JSON ou de variáveis de ambiente."""
-        if config_path:
-            logging.info(f"Carregando configuração do arquivo: {config_path}")
-=======
         self.logger.debug(f"Tentando carregar configuração. Caminho fornecido: {config_path}")
         if config_path:
             self.logger.info(f"Carregando configuração do arquivo: {config_path}")
->>>>>>> 543b80d7
             try:
                 with open(config_path, 'r') as f:
                     return json.load(f)
             except FileNotFoundError:
-<<<<<<< HEAD
-                logging.error(f"Arquivo de configuração não encontrado: {config_path}")
-                raise
-            except json.JSONDecodeError:
-                logging.error(f"Erro ao decodificar o arquivo JSON: {config_path}")
-                raise
-        else:
-            logging.info("Carregando configuração das variáveis de ambiente.")
-=======
                 self.logger.error(f"Arquivo de configuração não encontrado: {config_path}", exc_info=True)
                 raise
             except json.JSONDecodeError:
@@ -86,7 +67,6 @@
                 raise
         else:
             self.logger.info("Carregando configuração a partir de variáveis de ambiente.")
->>>>>>> 543b80d7
             return {
                 "secrets_path": os.getenv("AUTOSINAPI_SECRETS_PATH", "tools/sql_access.secrets"),
                 "default_year": os.getenv("AUTOSINAPI_YEAR"),
@@ -96,10 +76,6 @@
             }
 
     def _get_db_config(self):
-<<<<<<< HEAD
-        """Extrai as configurações do banco de dados."""
-        if os.getenv("DOCKER_ENV"):
-=======
         self.logger.debug("Extraindo configurações do banco de dados.")
         if os.getenv("DOCKER_ENV"):
             self.logger.info("Modo Docker detectado. Lendo configuração do DB a partir de variáveis de ambiente.")
@@ -110,7 +86,6 @@
                     f"Variáveis de ambiente para o banco de dados não encontradas: {missing_vars}. "
                     f"Verifique se o arquivo 'tools/docker/.env' existe e está preenchido corretamente."
                 )
->>>>>>> 543b80d7
             return {
                 'host': os.getenv("POSTGRES_HOST", "db"),
                 'port': os.getenv("POSTGRES_PORT", 5432),
@@ -141,10 +116,6 @@
             raise
 
     def _get_sinapi_config(self):
-<<<<<<< HEAD
-        """Extrai as configurações do SINAPI."""
-=======
->>>>>>> 543b80d7
         return {
             'state': self.config.get('default_state', 'BR'),
             'year': self.config['default_year'],
@@ -155,31 +126,6 @@
         }
 
     def _find_and_normalize_zip(self, download_path: Path, standardized_name: str) -> Path:
-<<<<<<< HEAD
-        """Encontra, renomeia e retorna o caminho de um arquivo .zip em um diretório."""
-        for file in download_path.glob('*.zip'):
-            logging.info(f"Arquivo .zip encontrado: {file.name}")
-            if file.name.upper() != standardized_name.upper():
-                new_path = download_path / standardized_name
-                logging.info(f"Renomeando arquivo para o padrão: {standardized_name}")
-                file.rename(new_path)
-                return new_path
-            return file
-        return None
-
-    def _unzip_file(self, zip_path: Path) -> Path:
-        """Descompacta um arquivo .zip e retorna o caminho da pasta de extração."""
-        extraction_path = zip_path.parent / zip_path.stem
-        extraction_path.mkdir(parents=True, exist_ok=True)
-        with zipfile.ZipFile(zip_path, 'r') as zip_ref:
-            zip_ref.extractall(extraction_path)
-        logging.info(f"Arquivo descompactado em: {extraction_path}")
-        return extraction_path
-
-    def run(self):
-        """Executa o pipeline de ETL do SINAPI."""
-        logging.info(f"Iniciando pipeline AutoSINAPI...")
-=======
         self.logger.info(f"Procurando por arquivo .zip em: {download_path}")
         for file in download_path.glob('*.zip'):
             self.logger.info(f"Arquivo .zip encontrado: {file.name}")
@@ -251,47 +197,12 @@
         self.logger.info("======================================================")
         self.logger.info("=========   INICIANDO PIPELINE AUTOSINAPI   =========")
         self.logger.info("======================================================")
->>>>>>> 543b80d7
         try:
             config = Config(db_config=self.db_config, sinapi_config=self.sinapi_config, mode='local')
             self.logger.info("Configuração validada com sucesso.")
             self.logger.debug(f"Configurações SINAPI para esta execução: {config.sinapi_config}")
 
             downloader = Downloader(config.sinapi_config, config.mode)
-<<<<<<< HEAD
-            ano = config.sinapi_config['year']
-            mes = config.sinapi_config['month']
-            tipo = config.sinapi_config['type'].upper()
-            download_path = Path(f"./downloads/{ano}_{mes}")
-            download_path.mkdir(parents=True, exist_ok=True)
-
-            standardized_name = f"SINAPI_{tipo}_{mes}_{ano}.zip"
-            local_zip_path = self._find_and_normalize_zip(download_path, standardized_name)
-
-            if not local_zip_path:
-                logging.info("Arquivo não encontrado localmente. Iniciando download...")
-                file_content = downloader.get_sinapi_data(save_path=download_path)
-                with open(download_path / standardized_name, 'wb') as f:
-                    f.write(file_content.getbuffer())
-                local_zip_path = download_path / standardized_name
-                logging.info(f"Download concluído e salvo em: {local_zip_path}")
-
-            extraction_path = self._unzip_file(local_zip_path)
-            
-            # Encontra o arquivo .xlsx dentro da pasta extraída
-            excel_files = list(extraction_path.glob('*.xlsx'))
-            if not excel_files:
-                raise FileNotFoundError(f"Nenhum arquivo .xlsx encontrado em {extraction_path}")
-            excel_file_path = excel_files[0]
-
-            processor = Processor(config.sinapi_config)
-            processed_data = processor.process(str(excel_file_path))
-            logging.info(f"Processamento concluído. {len(processed_data)} registros processados.")
-
-            db = Database(config.db_config)
-            db.create_tables()
-            table_name = f"sinapi_{ano}_{mes}"
-=======
             processor = Processor(config.sinapi_config)
             db = Database(config.db_config)
 
@@ -407,7 +318,6 @@
             if 'composicoes' in processed_data and not processed_data['composicoes'].empty:
                 db.save_data(processed_data['composicoes'], 'composicoes', policy='upsert', pk_columns=['codigo'])
                 self.logger.info("Catálogo de composições (incluindo placeholders) carregado.")
->>>>>>> 543b80d7
             
             db.truncate_table('composicao_insumos')
             db.truncate_table('composicao_subcomposicoes')
@@ -415,9 +325,6 @@
             db.save_data(structure_dfs['composicao_subcomposicoes'], 'composicao_subcomposicoes', policy='append')
             self.logger.info("Estrutura de composições carregada com sucesso.")
 
-<<<<<<< HEAD
-            logging.info("Pipeline AutoSINAPI concluído com sucesso!")
-=======
             precos_carregados = False
             if 'precos_insumos_mensal' in processed_data and not processed_data['precos_insumos_mensal'].empty:
                 processed_data['precos_insumos_mensal']['data_referencia'] = pd.to_datetime(data_referencia)
@@ -440,7 +347,6 @@
                 self.logger.warning("Nenhuma informação de preços ou custos foi carregada nesta execução.")
             
             self.logger.info("Pipeline AutoSINAPI concluído com sucesso!")
->>>>>>> 543b80d7
 
         except AutoSinapiError as e:
             self.logger.error(f"Erro de negócio no pipeline AutoSINAPI: {e}", exc_info=True)
@@ -449,17 +355,8 @@
 
 def main():
     parser = argparse.ArgumentParser(description="Pipeline de ETL para dados do SINAPI.")
-<<<<<<< HEAD
-    parser.add_argument(
-        '--config',
-        type=str,
-        default=None,
-        help='Caminho para o arquivo de configuração JSON. Se não fornecido, usa variáveis de ambiente.'
-    )
-=======
     parser.add_argument('--config', type=str, help='Caminho para o arquivo de configuração JSON.')
     parser.add_argument('-v', '--verbose', action='store_true', help='Habilita logging em nível DEBUG.')
->>>>>>> 543b80d7
     args = parser.parse_args()
 
     setup_logging(debug_mode=True)
